load(
    "//bazel:rules.bzl",
    "STRATUM_INTERNAL",
    "stratum_cc_library",
    "stratum_cc_test",
)

package(
    #default_hdrs_check = "strict",
    default_visibility = STRATUM_INTERNAL,
)

<<<<<<< HEAD
stratum_cc_library(
=======
licenses(["notice"])  # Apache v2

sc_cc_lib(
>>>>>>> f7863c55
    name = "state_machine",
    hdrs = [
        "state_machine.h",
    ],
    deps = [
        "@com_github_google_glog//:glog",
        "@com_google_absl//absl/container:flat_hash_map",
        "@com_google_absl//absl/synchronization",
        "//stratum/glue/status:status",
        "//stratum/glue/status:statusor",
    ],
)

stratum_cc_library(
    name = "example_state_machine",
    testonly = 1,
    srcs = [
        "example_state_machine.cc",
    ],
    hdrs = [
        "example_state_machine.h",
    ],
    deps = [
        ":state_machine",
        "//testing/base/public:gunit",
        "@com_google_absl//absl/container:flat_hash_map",
        "//stratum/glue/status:status",
    ],
)

stratum_cc_test(
    name = "state_machine_test",
    srcs = [
        "state_machine_test.cc",
    ],
    deps = [
        ":example_state_machine",
        ":state_machine",
        "//testing/base/public:gunit",
        "//testing/base/public:gunit_main",
        "//stratum/glue/status:status",
    ],
)<|MERGE_RESOLUTION|>--- conflicted
+++ resolved
@@ -10,13 +10,9 @@
     default_visibility = STRATUM_INTERNAL,
 )
 
-<<<<<<< HEAD
-stratum_cc_library(
-=======
 licenses(["notice"])  # Apache v2
 
-sc_cc_lib(
->>>>>>> f7863c55
+stratum_cc_library(
     name = "state_machine",
     hdrs = [
         "state_machine.h",
