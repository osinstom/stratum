#
# Copyright 2018 Google LLC
#
# Licensed under the Apache License, Version 2.0 (the "License");
# you may not use this file except in compliance with the License.
# You may obtain a copy of the License at
#
#      http://www.apache.org/licenses/LICENSE-2.0
#
# Unless required by applicable law or agreed to in writing, software
# distributed under the License is distributed on an "AS IS" BASIS,
# WITHOUT WARRANTIES OR CONDITIONS OF ANY KIND, either express or implied.
# See the License for the specific language governing permissions and
# limitations under the License.
#

licenses(["notice"])  # Apache v2

exports_files(["LICENSE"])

load(
    "//bazel:rules.bzl",
    "STRATUM_INTERNAL",
    "stratum_cc_library",
    "stratum_cc_test",
)

package(
    #default_hdrs_check = "strict",
    default_visibility = STRATUM_INTERNAL,
)

stratum_cc_library(
    name = "bits",
    srcs = [
        "bits.cc",
    ],
    hdrs = [
        "bits.h",
    ],
    deps = [
        "@com_google_absl//absl/base",
        "@com_google_absl//absl/base:core_headers",
        "@com_google_absl//absl/numeric:int128",
        "//stratum/glue:logging",
        "//stratum/glue:integral_types",
    ],
)

stratum_cc_test(
    name = "bits_test",
    size = "small",
    srcs = ["bits_test.cc"],
    deps = [
        ":bits",
        "@com_google_googletest//:gtest_main",
        "@com_google_absl//absl/base:core_headers",
        "@com_google_absl//absl/numeric:int128",
        "//stratum/glue:logging",
        "//stratum/glue:integral_types",
    ],
)

stratum_cc_library(
    name = "ipaddress",
    srcs = [
        "ipaddress.cc",
    ],
    hdrs = [
        "ipaddress.h",
    ],
    copts = [
        # TODO: hash_set -> unordered_set, then remove this.
        "-Wno-deprecated",
    ],
    deps = [
        ":bits",
<<<<<<< HEAD
        "@com_google_absl//absl/base:core_headers",
        "@com_google_absl//absl/numeric:int128",
        "@com_google_absl//absl/strings",
=======
        "//strings",
        "//absl/base:core_headers",
        "//absl/numeric:int128",
        "//absl/strings",
>>>>>>> 5b98b495
        "//stratum/glue:logging",
        "//stratum/glue:integral_types",
    ],
)

stratum_cc_test(
    name = "ipaddress_test",
    size = "small",
    srcs = ["ipaddress_test.cc"],
    deps = [
        ":ipaddress",
<<<<<<< HEAD
        "@com_google_googletest//:gtest_main",
        "@com_google_absl//absl/base:core_headers",
        "@com_google_absl//absl/numeric:int128",
        "@com_google_absl//absl/strings",
=======
        "//testing/base/public:gunit_main_no_google3",
        "//absl/base:core_headers",
        "//absl/container:node_hash_set",
        "//absl/numeric:int128",
        "//absl/strings",
>>>>>>> 5b98b495
        "//stratum/glue:logging",
        "//stratum/glue:integral_types",
    ],
)

stratum_cc_library(
    name = "ports",
    srcs = [
        "ports.cc",
    ],
    hdrs = [
        "ports.h",
    ],
    deps = [
        "//stratum/glue:logging",
    ],
)

cc_test(
  name = "absl_test",
  srcs = ["absl_test.cc"],
  deps = [
      "@com_google_absl//absl/strings",
      "@com_google_googletest//:gtest_main",
  ],
)<|MERGE_RESOLUTION|>--- conflicted
+++ resolved
@@ -75,16 +75,9 @@
     ],
     deps = [
         ":bits",
-<<<<<<< HEAD
         "@com_google_absl//absl/base:core_headers",
         "@com_google_absl//absl/numeric:int128",
         "@com_google_absl//absl/strings",
-=======
-        "//strings",
-        "//absl/base:core_headers",
-        "//absl/numeric:int128",
-        "//absl/strings",
->>>>>>> 5b98b495
         "//stratum/glue:logging",
         "//stratum/glue:integral_types",
     ],
@@ -96,18 +89,11 @@
     srcs = ["ipaddress_test.cc"],
     deps = [
         ":ipaddress",
-<<<<<<< HEAD
         "@com_google_googletest//:gtest_main",
         "@com_google_absl//absl/base:core_headers",
+        #"@com_google_absl//absl/container:node_hash_set",
         "@com_google_absl//absl/numeric:int128",
         "@com_google_absl//absl/strings",
-=======
-        "//testing/base/public:gunit_main_no_google3",
-        "//absl/base:core_headers",
-        "//absl/container:node_hash_set",
-        "//absl/numeric:int128",
-        "//absl/strings",
->>>>>>> 5b98b495
         "//stratum/glue:logging",
         "//stratum/glue:integral_types",
     ],
