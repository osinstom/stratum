#
# Copyright 2018 Google LLC
#
# Licensed under the Apache License, Version 2.0 (the "License");
# you may not use this file except in compliance with the License.
# You may obtain a copy of the License at
#
#      http://www.apache.org/licenses/LICENSE-2.0
#
# Unless required by applicable law or agreed to in writing, software
# distributed under the License is distributed on an "AS IS" BASIS,
# WITHOUT WARRANTIES OR CONDITIONS OF ANY KIND, either express or implied.
# See the License for the specific language governing permissions and
# limitations under the License.
#

licenses(["notice"])  # Apache v2

exports_files(["LICENSE"])

load(
    "//bazel:rules.bzl",
    "STRATUM_INTERNAL",
    "stratum_cc_library",
    "stratum_cc_test",
)

package(
    #default_hdrs_check = "strict",
    default_visibility = STRATUM_INTERNAL,
)

stratum_cc_library(
    name = "status",
    srcs = [
        "canonical_errors.cc",
        "posix_error_space.cc",
        "status.cc",
    ],
    hdrs = [
        "canonical_errors.h",
        "posix_error_space.h",
        "status.h",
    ],
    deps = [
        "@com_github_google_glog//:glog",
        "@com_google_absl//absl/base",
        "@com_google_absl//absl/strings",
        "@com_google_absl//absl/synchronization",
        "@com_google_protobuf//:protobuf",
        "//stratum/glue:init_google",
        "//stratum/glue:logging",
    ],
)

stratum_cc_library(
    name = "statusor",
    srcs = [
        "statusor.cc",
    ],
    hdrs = [
        "statusor.h",
    ],
    deps = [
        ":status",
        "//stratum/glue:logging",
    ],
)

stratum_cc_library(
    name = "status_macros",
    srcs = [
        "status_macros.cc",
    ],
    hdrs = [
        "status_macros.h",
    ],
    deps = [
        ":status",
        ":statusor",
        "@com_google_absl//absl/strings",
        "//stratum/glue:logging",
    ],
)

cc_library(
    name = "status_test_util",
    testonly = 1,
    srcs = [
        "status_test_util.cc",
    ],
    hdrs = [
        "status_test_util.h",
    ],
    deps = [
        ":status",
<<<<<<< HEAD
        "@com_google_googletest//:gtest",
=======
        ":statusor",
        "//testing/base/public:gunit_no_google3",
        "//stratum/public/proto:error_proto",
>>>>>>> bd683e79
    ],
)

stratum_cc_test(
    name = "status_test",
    size = "small",
    srcs = [
        "posix_error_space_test.cc",
        "status_test.cc",
        "status_test_util_test.cc",
        "statusor_test.cc",
    ],
    deps = [
        ":status",
        ":status_test_util",
        ":statusor",
        "@com_google_googletest//:gtest_main",
        "@com_google_absl//absl/strings",
        "//stratum/glue:init_google",
        "//stratum/glue:logging",
    ],
)<|MERGE_RESOLUTION|>--- conflicted
+++ resolved
@@ -94,13 +94,9 @@
     ],
     deps = [
         ":status",
-<<<<<<< HEAD
+        ":statusor",
         "@com_google_googletest//:gtest",
-=======
-        ":statusor",
-        "//testing/base/public:gunit_no_google3",
         "//stratum/public/proto:error_proto",
->>>>>>> bd683e79
     ],
 )
 
