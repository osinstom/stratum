--- conflicted
+++ resolved
@@ -31,19 +31,12 @@
                ::util::Status(const ChassisConfig& config, uint64 node_id));
   MOCK_METHOD2(VerifyChassisConfig,
                ::util::Status(const ChassisConfig& config, uint64 node_id));
-<<<<<<< HEAD
-  MOCK_METHOD1(PushForwardingPipelineConfig,
-               ::util::Status(const ::p4::v1::ForwardingPipelineConfig& config));
-  MOCK_METHOD1(VerifyForwardingPipelineConfig,
-               ::util::Status(const ::p4::v1::ForwardingPipelineConfig& config));
-=======
   MOCK_METHOD1(
       PushForwardingPipelineConfig,
       ::util::Status(const ::p4::v1::ForwardingPipelineConfig& config));
   MOCK_METHOD1(
       VerifyForwardingPipelineConfig,
       ::util::Status(const ::p4::v1::ForwardingPipelineConfig& config));
->>>>>>> d387e187
   MOCK_METHOD0(Shutdown, ::util::Status());
   MOCK_METHOD0(Freeze, ::util::Status());
   MOCK_METHOD0(Unfreeze, ::util::Status());
@@ -54,12 +47,6 @@
                ::util::Status(const ::p4::v1::ReadRequest& req,
                               WriterInterface<::p4::v1::ReadResponse>* writer,
                               std::vector<::util::Status>* details));
-<<<<<<< HEAD
-  MOCK_METHOD1(RegisterPacketReceiveHandler,
-               ::util::Status(
-                   std::function<void(const ::p4::v1::PacketIn& packet)> callback));
-  MOCK_METHOD1(TransmitPacket, ::util::Status(const ::p4::v1::PacketOut& packet));
-=======
   MOCK_METHOD1(
       RegisterPacketReceiveHandler,
       ::util::Status(
@@ -67,7 +54,6 @@
   MOCK_METHOD1(TransmitPacket,
                ::util::Status(const ::p4::v1::PacketOut& packet));
   MOCK_METHOD1(UpdatePortState, ::util::Status(uint32 port_id));
->>>>>>> d387e187
 };
 
 }  // namespace bcm
