--- conflicted
+++ resolved
@@ -37,10 +37,7 @@
 #include "stratum/lib/macros.h"
 #include "stratum/lib/utils.h"
 #include "stratum/glue/integral_types.h"
-<<<<<<< HEAD
-=======
 #include "absl/container/flat_hash_map.h"
->>>>>>> d387e187
 #include "absl/strings/substitute.h"
 #include "absl/synchronization/mutex.h"
 #include "stratum/glue/gtl/map_util.h"
@@ -412,12 +409,8 @@
 }
 
 ::util::Status BcmPacketioManager::TransmitPacket(
-<<<<<<< HEAD
-    GoogleConfig::BcmKnetIntfPurpose purpose, const ::p4::v1::PacketOut& packet) {
-=======
     GoogleConfig::BcmKnetIntfPurpose purpose,
     const ::p4::v1::PacketOut& packet) {
->>>>>>> d387e187
   ASSIGN_OR_RETURN(const BcmKnetIntf* intf, GetBcmKnetIntf(purpose));
   CHECK_RETURN_IF_FALSE(intf->tx_sock > 0)  // MUST NOT HAPPEN!
       << "KNET interface with purpose "
