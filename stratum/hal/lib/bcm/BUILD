--- conflicted
+++ resolved
@@ -1,3 +1,19 @@
+#
+# Copyright 2018 Google LLC
+#
+# Licensed under the Apache License, Version 2.0 (the "License");
+# you may not use this file except in compliance with the License.
+# You may obtain a copy of the License at
+#
+#      http://www.apache.org/licenses/LICENSE-2.0
+#
+# Unless required by applicable law or agreed to in writing, software
+# distributed under the License is distributed on an "AS IS" BASIS,
+# WITHOUT WARRANTIES OR CONDITIONS OF ANY KIND, either express or implied.
+# See the License for the specific language governing permissions and
+# limitations under the License.
+#
+
 load(
     "//bazel:rules.bzl",
     "STRATUM_INTERNAL",
@@ -21,8 +37,6 @@
 )
 
 stratum_cc_library(
-<<<<<<< HEAD
-=======
     name = "bcm_global_vars",
     srcs = ["bcm_global_vars.cc"],
     hdrs = ["bcm_global_vars.h"],
@@ -32,7 +46,6 @@
 )
 
 stratum_cc_library(
->>>>>>> d387e187
     name = "bcm_acl_manager",
     srcs = ["bcm_acl_manager.cc"],
     hdrs = ["bcm_acl_manager.h"],
@@ -42,13 +55,6 @@
         ":bcm_proto",
         ":bcm_sdk_interface",
         ":bcm_table_manager",
-<<<<<<< HEAD
-        "@com_google_absl//absl/base:core_headers",
-        "@com_google_absl//absl/memory",
-        "@com_google_absl//absl/strings",
-        "@com_google_absl//absl/synchronization",
-        "//stratum/glue:integral_types",
-=======
         ":pipeline_processor",
         "@com_github_google_glog//:glog",
         "@com_google_absl//absl/base:core_headers",
@@ -57,7 +63,6 @@
         "@com_google_absl//absl/memory",
         "@com_google_absl//absl/strings",
         "@com_google_absl//absl/synchronization",
->>>>>>> d387e187
         "//stratum/glue/status",
         "//stratum/glue/status:statusor",
         "//stratum/hal/lib/p4:p4_control_proto",
@@ -65,7 +70,6 @@
         "//stratum/hal/lib/p4:p4_table_mapper",
         "//stratum/lib:utils",
         "//stratum/public/proto:p4_annotation_proto",
-        "//stratum/glue/gtl:flat_hash_map",
         "//stratum/glue/gtl:map_util",
     ],
 )
@@ -107,39 +111,6 @@
 )
 
 stratum_cc_library(
-<<<<<<< HEAD
-    name = "bcm_acl_pipeline",
-    srcs = ["bcm_acl_pipeline.cc"],
-    hdrs = ["bcm_acl_pipeline.h"],
-    deps = [
-        "@com_google_absl//absl/memory",
-        "@com_google_absl//absl/strings",
-        "@com_github_p4lang_p4runtime//:p4info_cc_proto",
-        "//stratum/glue:integral_types",
-        "//stratum/glue/status",
-        "//stratum/glue/status:status_macros",
-        "//stratum/glue/status:statusor",
-        "//stratum/hal/lib/p4:common_flow_entry_proto",
-        "//stratum/hal/lib/p4:p4_control_proto",
-        "//stratum/hal/lib/p4:p4_table_map_proto",
-        "//stratum/public/proto:p4_table_defs_proto",
-        "//stratum/glue/gtl:flat_hash_map",
-        "//stratum/glue/gtl:map_util",
-    ],
-)
-
-stratum_cc_test(
-    name = "bcm_acl_pipeline_test",
-    srcs = ["bcm_acl_pipeline_test.cc"],
-    deps = [
-        ":bcm_acl_pipeline",
-        ":test_main",
-        "@com_google_googletest//:gtest",
-        "//stratum/glue/status:status_test_util",
-        "//stratum/glue/status:statusor",
-        "//stratum/hal/lib/p4:p4_control_proto",
-        "//stratum/lib:utils",
-=======
     name = "bcm_chassis_ro_interface",
     hdrs = ["bcm_chassis_ro_interface.h"],
     deps = [
@@ -163,7 +134,6 @@
     deps = [
         ":bcm_chassis_ro_interface",
         "@com_google_googletest//:gtest",
->>>>>>> d387e187
     ],
 )
 
@@ -181,16 +151,10 @@
         ":utils",
         "@com_github_google_glog//:glog",
         "@com_google_absl//absl/base:core_headers",
-<<<<<<< HEAD
-        "@com_google_absl//absl/memory",
-        "@com_google_absl//absl/synchronization",
-        "@com_google_protobuf//:protobuf",
+        "@com_google_absl//absl/container:flat_hash_map",
+        "@com_google_absl//absl/memory",
+        "@com_google_absl//absl/synchronization",
         "//stratum/glue:integral_types",
-=======
-        "@com_google_absl//absl/container:flat_hash_map",
-        "@com_google_absl//absl/memory",
-        "@com_google_absl//absl/synchronization",
->>>>>>> d387e187
         "//stratum/glue:logging",
         "//stratum/glue/status",
         "//stratum/glue/status:statusor",
@@ -205,11 +169,6 @@
         "//stratum/lib:utils",
         "//stratum/lib/channel",
         "//stratum/public/lib:error",
-<<<<<<< HEAD
-        "//stratum/public/proto:hal_proto",
-=======
->>>>>>> d387e187
-        "//stratum/glue/gtl:flat_hash_map",
         "//stratum/glue/gtl:map_util",
         "//stratum/glue/gtl:stl_util",
     ],
@@ -274,15 +233,10 @@
     name = "bcm_flow_table",
     hdrs = ["bcm_flow_table.h"],
     deps = [
-<<<<<<< HEAD
-      	"@com_google_absl//absl/base:core_headers",
+        "@com_google_absl//absl/base:core_headers",
+        "@com_google_absl//absl/container:node_hash_set",
         "@com_github_p4lang_p4runtime//:p4runtime_cc_grpc",
         "//stratum/glue:integral_types",
-=======
-        "@com_google_absl//absl/base:core_headers",
-        "@com_google_absl//absl/container:node_hash_set",
-        "@com_github_p4lang_p4runtime//:p4runtime_cc_grpc",
->>>>>>> d387e187
         "//stratum/glue/status",
         "//stratum/glue/status:status_macros",
         "//stratum/glue/status:statusor",
@@ -300,10 +254,7 @@
         ":bcm_flow_table",
         ":test_main",
         "@com_google_googletest//:gtest",
-<<<<<<< HEAD
-=======
-        "@com_github_p4lang_PI//:p4info_v1_proto",
->>>>>>> d387e187
+        "@com_github_p4lang_p4runtime//:p4info_cc_proto",
         "//stratum/glue/status:status_test_util",
         "//stratum/lib/test_utils:matchers",
     ],
@@ -319,23 +270,15 @@
         ":bcm_sdk_interface",
         "@com_google_absl//absl/base:core_headers",
         "@com_google_absl//absl/memory",
-<<<<<<< HEAD
+        "@com_google_absl//absl/strings",
         "@com_google_absl//absl/synchronization",
         "//stratum/glue:integral_types",
-=======
-        "@com_google_absl//absl/strings",
-        "@com_google_absl//absl/synchronization",
->>>>>>> d387e187
         "//stratum/glue/status",
         "//stratum/glue/status:statusor",
         "//stratum/hal/lib/common:common_proto",
         "//stratum/hal/lib/common:constants",
         "//stratum/hal/lib/common:utils",
         "//stratum/lib:macros",
-<<<<<<< HEAD
-        "//stratum/public/proto:hal_proto",
-=======
->>>>>>> d387e187
         "//stratum/public/proto:p4_table_defs_proto",
     ],
 )
@@ -376,28 +319,17 @@
     deps = [
         ":bcm_proto",
         ":bcm_sdk_interface",
-<<<<<<< HEAD
-        "@com_google_absl//absl/base:core_headers",
-        "@com_google_absl//absl/memory",
-        "@com_google_absl//absl/synchronization",
-        "//stratum/glue/status",
+        ":bcm_table_manager",
+        "@com_google_absl//absl/base:core_headers",
+        "@com_google_absl//absl/container:flat_hash_map",
+        "@com_google_absl//absl/memory",
+        "@com_google_absl//absl/synchronization",
         "//stratum/glue:integral_types",
-        "//stratum/hal/lib/common:constants",
-        "//stratum/lib:macros",
-        "//stratum/lib:utils",
-        "//stratum/public/proto:hal_proto",
-=======
-        ":bcm_table_manager",
-        "@com_google_absl//absl/base:core_headers",
-        "@com_google_absl//absl/container:flat_hash_map",
-        "@com_google_absl//absl/memory",
-        "@com_google_absl//absl/synchronization",
         "//stratum/glue/status",
         "//stratum/hal/lib/common:common_proto",
         "//stratum/hal/lib/common:constants",
         "//stratum/lib:macros",
         "//stratum/lib:utils",
->>>>>>> d387e187
         "//stratum/public/proto:p4_table_defs_proto",
         "//stratum/glue/gtl:flat_hash_map",
         "//stratum/glue/gtl:map_util",
@@ -425,10 +357,6 @@
         ":test_main",
         "@com_google_googletest//:gtest",
         "@com_google_absl//absl/memory",
-<<<<<<< HEAD
-        "//stratum/glue/status:status_test_util",
-=======
->>>>>>> d387e187
         "//stratum/lib:utils",
         "//stratum/lib/test_utils:matchers",
         "//stratum/public/lib:error",
@@ -448,18 +376,12 @@
         ":constants",
         "@com_github_google_glog//:glog",
         "@com_google_absl//absl/base:core_headers",
-<<<<<<< HEAD
-=======
-        "@com_google_absl//absl/container:flat_hash_map",
->>>>>>> d387e187
+        "@com_google_absl//absl/container:flat_hash_map",
         "@com_google_absl//absl/memory",
         "@com_google_absl//absl/strings",
         "@com_google_absl//absl/synchronization",
         "@com_github_p4lang_p4runtime//:p4runtime_cc_grpc",
-<<<<<<< HEAD
         "//stratum/glue:integral_types",
-=======
->>>>>>> d387e187
         "//stratum/glue:logging",
         "//stratum/glue/status",
         "//stratum/hal/lib/common:common_proto",
@@ -468,11 +390,6 @@
         "//stratum/hal/lib/p4:p4_table_mapper",
         "//stratum/lib:macros",
         "//stratum/lib:utils",
-<<<<<<< HEAD
-        "//stratum/public/proto:hal_proto",
-=======
->>>>>>> d387e187
-        "//stratum/glue/gtl:flat_hash_map",
         "//stratum/glue/gtl:map_util",
         "//stratum/glue/gtl:stl_util",
     ],
@@ -513,8 +430,6 @@
 )
 
 stratum_cc_library(
-<<<<<<< HEAD
-=======
     name = "bcm_sdk_proxy",
     srcs = ["bcm_sdk_proxy.cc"],
     hdrs = ["bcm_sdk_proxy.h"],
@@ -523,6 +438,7 @@
         ":constants",
         "@com_github_google_glog//:glog",
         "@com_google_absl//absl/base:core_headers",
+        "@com_google_absl//absl/container:flat_hash_map",
         "@com_google_absl//absl/memory",
         "@com_google_absl//absl/strings",
         "@com_google_absl//absl/synchronization",
@@ -536,7 +452,6 @@
         "//stratum/lib:utils",
         "//stratum/lib/sandcastle:bcm_sdk_service_grpc_proto",
         "//stratum/lib/sandcastle:hardware_status_service_grpc_proto",
-        "//stratum/glue/gtl:flat_hash_map",
         "//stratum/glue/gtl:map_util",
         "//stratum/glue/gtl:stl_util",
     ],
@@ -565,21 +480,16 @@
 )
 
 stratum_cc_library(
->>>>>>> d387e187
     name = "bcm_sdk_interface",
     hdrs = ["bcm_sdk_interface.h"],
     deps = [
         ":bcm_proto",
         "@com_google_absl//absl/base:core_headers",
-        "//stratum/glue/status",
         "//stratum/glue:integral_types",
+        "//stratum/glue/status",
         "//stratum/glue/status:statusor",
         "//stratum/hal/lib/common:common_proto",
         "//stratum/lib/channel",
-<<<<<<< HEAD
-        "//stratum/public/proto:hal_proto",
-=======
->>>>>>> d387e187
     ],
 )
 
@@ -607,10 +517,6 @@
         "@com_google_absl//absl/strings",
         "@com_google_absl//absl/synchronization",
         #"//sandblaze/prebuilt/broadcom:bcm-sdk",
-<<<<<<< HEAD
-        "//stratum/glue:integral_types",
-=======
->>>>>>> d387e187
         "//stratum/glue:logging",
         "//stratum/glue/status",
         "//stratum/lib:macros",
@@ -632,11 +538,8 @@
         ":sdk_build_undef",
         "@com_github_google_glog//:glog",
         "@com_google_absl//absl/base:core_headers",
-<<<<<<< HEAD
-=======
         "@com_google_absl//absl/container:flat_hash_map",
         "@com_google_absl//absl/container:flat_hash_set",
->>>>>>> d387e187
         "@com_google_absl//absl/strings",
         "@com_google_absl//absl/synchronization",
         "@com_google_protobuf//:protobuf",
@@ -648,14 +551,10 @@
         "//stratum/lib:constants",
         "//stratum/lib:macros",
         "//stratum/lib:utils",
-<<<<<<< HEAD
-=======
-        "//util/endian",
->>>>>>> d387e187
-        "//stratum/glue/gtl:flat_hash_map",
-        "//stratum/glue/gtl:flat_hash_set",
-        "//stratum/glue/gtl:map_util",
-        "//stratum/glue/gtl:stl_util",
+        # FIXME(boc)
+        # "//util/endian",
+        "//util/gtl:map_util",
+        "//util/gtl:stl_util",
     ],
 )
 
@@ -670,19 +569,12 @@
         "@com_google_absl//absl/base:core_headers",
         "@com_google_absl//absl/memory",
         "@com_google_absl//absl/synchronization",
-<<<<<<< HEAD
         "//stratum/glue:integral_types",
-=======
->>>>>>> d387e187
         "//stratum/glue:logging",
         "//stratum/glue/status",
         "//stratum/hal/lib/common:common_proto",
         "//stratum/lib:macros",
         "//stratum/lib:utils",
-<<<<<<< HEAD
-        "//stratum/public/proto:hal_proto",
-=======
->>>>>>> d387e187
     ],
 )
 
@@ -730,10 +622,7 @@
         "@com_google_absl//absl/memory",
         "@com_google_absl//absl/synchronization",
         "@com_google_protobuf//:protobuf",
-<<<<<<< HEAD
         "//stratum/glue:integral_types",
-=======
->>>>>>> d387e187
         "//stratum/glue:logging",
         "//stratum/glue/status:status_macros",
         "//stratum/hal/lib/common:common_proto",
@@ -790,12 +679,8 @@
         "@com_google_absl//absl/synchronization",
         "@com_google_absl//absl/time",
         "@com_google_protobuf//:protobuf",
-<<<<<<< HEAD
-        "@com_github_googleapis//:status_cc_proto",
+        "@com_github_googleapis//:status_proto",
         "//stratum/glue:integral_types",
-=======
-        "@com_github_googleapis//:status_proto",
->>>>>>> d387e187
         "//stratum/glue:logging",
         "//stratum/glue/status:status_macros",
         "//stratum/hal/lib/common:phal_interface",
@@ -840,26 +725,16 @@
         ":bcm_flow_table",
         ":bcm_proto",
         ":constants",
-<<<<<<< HEAD
-        "@com_google_absl//absl/base:core_headers",
-=======
         ":utils",
         "@com_google_absl//absl/base:core_headers",
         "@com_google_absl//absl/container:flat_hash_map",
         "@com_google_absl//absl/container:flat_hash_set",
->>>>>>> d387e187
         "@com_google_absl//absl/memory",
         "@com_google_absl//absl/strings",
         "@com_google_absl//absl/synchronization",
         "@com_google_protobuf//:protobuf",
-<<<<<<< HEAD
-        "@com_github_p4lang_p4runtime//:p4info_cc_proto",
-        "@com_github_p4lang_p4runtime//:p4runtime_cc_grpc",
-        "//stratum/glue:integral_types",
-=======
         "@com_github_p4lang_PI//:p4info_v1_proto",
         "@com_github_p4lang_p4runtime//:p4runtime_cc_grpc",
->>>>>>> d387e187
         "//stratum/glue:logging",
         "//stratum/glue/status",
         "//stratum/glue/status:statusor",
@@ -871,15 +746,7 @@
         "//stratum/hal/lib/p4:p4_table_mapper",
         "//stratum/lib:macros",
         "//stratum/lib:utils",
-<<<<<<< HEAD
-        "//stratum/public/proto:hal_proto",
         "//stratum/public/proto:p4_table_defs_proto",
-        "//stratum/glue/gtl:enum_set",
-=======
-        "//stratum/public/proto:p4_table_defs_proto",
->>>>>>> d387e187
-        "//stratum/glue/gtl:flat_hash_map",
-        "//stratum/glue/gtl:flat_hash_set",
         "//stratum/glue/gtl:map_util",
         "//stratum/glue/gtl:stl_util",
     ],
@@ -893,10 +760,7 @@
     deps = [
         ":bcm_table_manager",
         "@com_google_googletest//:gtest",
-<<<<<<< HEAD
-=======
-        "@com_google_absl//absl/container:flat_hash_map",
->>>>>>> d387e187
+        "@com_google_absl//absl/container:flat_hash_map",
     ],
 )
 
@@ -909,19 +773,12 @@
         ":constants",
         ":test_main",
         "@com_google_googletest//:gtest",
-<<<<<<< HEAD
+        "@com_google_absl//absl/container:flat_hash_map",
+        "@com_google_absl//absl/container:flat_hash_set",
         "@com_google_absl//absl/memory",
         "@com_google_absl//absl/strings",
         "@com_google_protobuf//:protobuf",
         "@com_github_p4lang_p4runtime//:p4info_cc_proto",
-=======
-        "@com_google_absl//absl/container:flat_hash_map",
-        "@com_google_absl//absl/container:flat_hash_set",
-        "@com_google_absl//absl/memory",
-        "@com_google_absl//absl/strings",
-        "@com_google_protobuf//:protobuf",
-        "@com_github_p4lang_PI//:p4info_v1_proto",
->>>>>>> d387e187
         "//stratum/glue/status",
         "//stratum/glue/status:status_test_util",
         "//stratum/hal/lib/common:constants",
@@ -931,7 +788,6 @@
         "//stratum/lib:utils",
         "//stratum/lib/test_utils:matchers",
         "//stratum/public/lib:error",
-        "//stratum/glue/gtl:flat_hash_map",
         "//stratum/glue/gtl:map_util",
     ],
 )
@@ -941,10 +797,7 @@
     hdrs = ["constants.h"],
     deps = [
         "@com_google_absl//absl/base:core_headers",
-<<<<<<< HEAD
-        "//stratum/glue:integral_types",
-=======
->>>>>>> d387e187
+        "@com_google_absl//absl/base:core_headers",
     ],
 )
 
@@ -954,10 +807,6 @@
     defines = ["NDEBUG"],
     deps = [
         #"//sandblaze/prebuilt/broadcom:bcm-sdk",
-<<<<<<< HEAD
-        "@com_github_bcm_sdklt//:error",
-=======
->>>>>>> d387e187
         "//stratum/glue/status",
         "//stratum/lib:macros",
         "//stratum/public/lib:error",
@@ -1041,24 +890,11 @@
     name = "acl_table_test",
     srcs = ["acl_table_test.cc"],
     deps = [
-<<<<<<< HEAD
-        ":bcm_acl_manager",
-        ":bcm_chassis_manager",
-        ":bcm_sdk_sim",
-        ":bcm_serdes_db_manager",
-        ":bcm_table_manager",
-        "@com_github_google_glog//:glog",
-        "//devtools/build/runtime:get_runfiles_dir",
-        "@com_google_googletest//:gtest",
-        "@com_google_absl//absl/memory",
-        "@com_google_absl//absl/synchronization",
-=======
         ":acl_table",
         ":test_main",
         "@com_google_googletest//:gtest",
         "@com_google_absl//absl/container:flat_hash_map",
         "@com_github_p4lang_p4runtime//:p4runtime_cc_grpc",
->>>>>>> d387e187
         "//stratum/glue/status:status_test_util",
         "//stratum/lib:utils",
         "//stratum/lib/test_utils:matchers",
@@ -1099,14 +935,9 @@
     deps = [
         ":pipeline_processor",
         ":test_main",
-<<<<<<< HEAD
-        "@com_github_p4lang_p4runtime//:p4runtime_cc_grpc",
-        "//stratum/glue:logging",
-=======
-        "@com_google_googletest//:gtest",
-        "@com_google_absl//absl/container:flat_hash_map",
-        "@com_google_absl//absl/strings",
->>>>>>> d387e187
+        "@com_google_googletest//:gtest",
+        "@com_google_absl//absl/container:flat_hash_map",
+        "@com_google_absl//absl/strings",
         "//stratum/glue/status:status_test_util",
         "//stratum/lib:utils",
         "//stratum/lib/test_utils:matchers",
@@ -1117,15 +948,9 @@
 )
 
 stratum_cc_library(
-<<<<<<< HEAD
-    name = "acl_table",
-    srcs = ["acl_table.cc"],
-    hdrs = ["acl_table.h"],
-=======
     name = "bcm_udf_manager",
     srcs = ["bcm_udf_manager.cc"],
     hdrs = ["bcm_udf_manager.h"],
->>>>>>> d387e187
     deps = [
         ":acl_table",
         ":bcm_proto",
@@ -1142,26 +967,17 @@
 )
 
 stratum_cc_test(
-<<<<<<< HEAD
-    name = "acl_table_test",
-    srcs = ["acl_table_test.cc"],
-=======
     name = "bcm_udf_manager_test",
     srcs = ["bcm_udf_manager_test.cc"],
->>>>>>> d387e187
     deps = [
         ":bcm_sdk_mock",
         ":bcm_udf_manager",
         ":test_main",
         "@com_google_googletest//:gtest",
-<<<<<<< HEAD
-        "@com_github_p4lang_p4runtime//:p4runtime_cc_grpc",
-=======
         "@com_google_absl//absl/container:flat_hash_map",
         "@com_google_absl//absl/container:flat_hash_set",
         "@com_google_absl//absl/strings",
         "@com_google_absl//absl/strings:str_format",
->>>>>>> d387e187
         "//stratum/glue/status:status_test_util",
         "//stratum/lib:utils",
         "//stratum/lib/test_utils:matchers",
