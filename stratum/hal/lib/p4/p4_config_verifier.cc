// Copyright 2018 Google LLC
//
// Licensed under the Apache License, Version 2.0 (the "License");
// you may not use this file except in compliance with the License.
// You may obtain a copy of the License at
//
//      http://www.apache.org/licenses/LICENSE-2.0
//
// Unless required by applicable law or agreed to in writing, software
// distributed under the License is distributed on an "AS IS" BASIS,
// WITHOUT WARRANTIES OR CONDITIONS OF ANY KIND, either express or implied.
// See the License for the specific language governing permissions and
// limitations under the License.


// This file contains P4ConfigVerifier's implementation.

#include "stratum/hal/lib/p4/p4_config_verifier.h"

#include "gflags/gflags.h"
#include "stratum/hal/lib/p4/p4_write_request_differ.h"
#include "stratum/hal/lib/p4/utils.h"
#include "stratum/lib/macros.h"
#include "stratum/public/lib/error.h"
#include "stratum/public/proto/p4_annotation.pb.h"
#include "absl/memory/memory.h"
#include "absl/strings/substitute.h"
#include "p4/v1/p4runtime.pb.h"
#include "stratum/glue/gtl/map_util.h"

// These flags control the strictness of error reporting for certain
// anomalies in the pipeline config.  Each flag has one of the following values:
//  "error" - treat the condition as an error that causes the verify to fail.
//  "warn" - log the condition as a warning, but do not fail to verify.
//  "vlog" - report the condition if VLOG(1) is enabled; verify succeeds.
// Any other flag value causes P4ConfigVerifier to silently ignore the
// condition.  The flags are intended to set the error strictness according to
// the environment in which the P4ConfigVerifier is running.  The "error" level
// is appropriate for all conditions that indicate an inconsistency in the
// P4PipelineConfig that prohibits successful execution in the Hercules switch
// stack.  The "warn" level is appropriate for conditions that need to be
// addressed before production, but which do not block ongoing Hercules
// development.  The "vlog" level's typical use is to suppress the warning
// level messages in some environments.  For example, "warn" may be the
// choice for unit tests and presubmits, but "vlog" will suppress log spam
// for those errors on the switch.  The default values are currently set for
// the needs of the Hercules switch stack environment.

DEFINE_string(match_field_error_level, "vlog", "Controls errors for table "
              "match fields that do not have a known field descriptor type");
DEFINE_string(action_field_error_level, "vlog", "Controls errors for action "
              "references to header fields without a known field descriptor "
              "type");

namespace stratum {
namespace hal {

std::unique_ptr<P4ConfigVerifier> P4ConfigVerifier::CreateInstance(
    const ::p4::config::v1::P4Info& p4_info,
    const P4PipelineConfig& p4_pipeline_config) {
  return absl::WrapUnique(new P4ConfigVerifier(p4_info, p4_pipeline_config));
}

::util::Status P4ConfigVerifier::Verify() {
  // If the P4PipelineConfig is empty, further verification is pointless.
  if (p4_pipeline_config_.table_map().empty()) {
    ::util::Status status =
        MAKE_ERROR(ERR_INTERNAL)
        << "P4 table map is missing object mapping descriptors";
    return status;
  }

  ::util::Status verify_status = ::util::OkStatus();
  for (const auto& p4_table : p4_info_.tables()) {
    ::util::Status table_status = VerifyTable(p4_table);
    APPEND_STATUS_IF_ERROR(verify_status, table_status);
  }

  for (const auto& p4_action : p4_info_.actions()) {
    ::util::Status action_status = VerifyAction(p4_action);
    APPEND_STATUS_IF_ERROR(verify_status, action_status);
  }

  for (const auto& iter : p4_pipeline_config_.table_map()) {
    if (iter.second.has_internal_action()) {
      ::util::Status internal_action_status =
          VerifyInternalAction(iter.second.internal_action(), iter.first);
      APPEND_STATUS_IF_ERROR(verify_status, internal_action_status);
    }
  }

  for (const auto& static_entry :
       p4_pipeline_config_.static_table_entries().updates()) {
    ::util::Status entry_status = VerifyStaticTableEntry(static_entry);
    APPEND_STATUS_IF_ERROR(verify_status, entry_status);
  }

  return verify_status;
}

::util::Status P4ConfigVerifier::VerifyAndCompare(
    const ::p4::config::v1::P4Info& old_p4_info,
    const P4PipelineConfig& old_p4_pipeline_config) {
  RETURN_IF_ERROR(Verify());

  // VerifyAndCompare accepts unchanged static entries or addition of new
  // static entries.  Static entry deletions and modifications require reboot.
<<<<<<< HEAD
  p4::v1::WriteRequest delete_request;
  p4::v1::WriteRequest modify_request;
=======
  ::p4::v1::WriteRequest delete_request;
  ::p4::v1::WriteRequest modify_request;
>>>>>>> d387e187
  P4WriteRequestDiffer static_entry_differ(
      old_p4_pipeline_config.static_table_entries(),
      p4_pipeline_config_.static_table_entries());
  RETURN_IF_ERROR(static_entry_differ.Compare(
      &delete_request, nullptr, &modify_request, nullptr));
  ::util::Status status = ::util::OkStatus();
  if (delete_request.updates_size()) {
    ::util::Status static_delete_status =
        MAKE_ERROR(ERR_REBOOT_REQUIRED)
        << "P4PipelineConfig has " << delete_request.updates_size()
        << " static table entry deletions that require a reboot: "
        << delete_request.ShortDebugString();
    APPEND_STATUS_IF_ERROR(status, static_delete_status);
  }
  if (modify_request.updates_size()) {
    ::util::Status static_modify_status =
        MAKE_ERROR(ERR_REBOOT_REQUIRED)
        << "P4PipelineConfig has " << modify_request.updates_size()
        << " static table entry modifications that require a reboot: "
        << modify_request.ShortDebugString();
    APPEND_STATUS_IF_ERROR(status, static_modify_status);
  }

  // TODO: Add comparisons for more reboot-required deltas.

  return status;
}

::util::Status P4ConfigVerifier::VerifyTable(
    const ::p4::config::v1::Table& p4_table) {
  ::util::Status table_status = ::util::OkStatus();

  // Every P4 table needs a p4_pipeline_config_ table descriptor.
  const std::string& table_name = p4_table.preamble().name();
  auto descriptor_status = GetTableMapValueWithDescriptorCase(
      p4_pipeline_config_, table_name, P4TableMapValue::kTableDescriptor, "");
  APPEND_STATUS_IF_ERROR(table_status, descriptor_status.status());
  if (descriptor_status.status().ok()) {
    // The pipeline stage must be known for all tables.
    if (descriptor_status.ValueOrDie()->table_descriptor().pipeline_stage() ==
        P4Annotation::DEFAULT_STAGE) {
      ::util::Status bad_stage_status =
          MAKE_ERROR(ERR_INTERNAL)
          << "P4PipelineConfig table map descriptor for P4 table "
          << table_name << " does not specify a pipeline stage";
      APPEND_STATUS_IF_ERROR(table_status, bad_stage_status);
    }
  }

  // All of the table's match fields need to be verified.
  for (const auto& match_field : p4_table.match_fields()) {
    ::util::Status field_status = VerifyMatchField(match_field, table_name);
    APPEND_STATUS_IF_ERROR(table_status, field_status);
  }

  VLOG(1) << "P4 table " << table_name << " verification "
          << (table_status.ok() ? "succeeds" : "fails");

  return table_status;
}

::util::Status P4ConfigVerifier::VerifyAction(
    const ::p4::config::v1::Action& p4_action) {
  ::util::Status action_status = ::util::OkStatus();

  // Every P4 action needs a valid p4_pipeline_config_ action descriptor.
  const std::string& action_name = p4_action.preamble().name();
  auto descriptor_status = GetTableMapValueWithDescriptorCase(
      p4_pipeline_config_, action_name, P4TableMapValue::kActionDescriptor, "");
  APPEND_STATUS_IF_ERROR(action_status, descriptor_status.status());
  if (descriptor_status.status().ok()) {
    const auto& action_descriptor =
        descriptor_status.ValueOrDie()->action_descriptor();
    APPEND_STATUS_IF_ERROR(action_status, VerifyActionDescriptor(
        action_descriptor, action_name, true));
  }

  VLOG(1) << "P4 action " << action_name << " verification "
          << (action_status.ok() ? "succeeds" : "fails");

  return action_status;
}

::util::Status P4ConfigVerifier::VerifyStaticTableEntry(
<<<<<<< HEAD
    const p4::v1::Update& static_entry) {
  ::util::Status entry_status = ::util::OkStatus();
  if (static_entry.type() != p4::v1::Update::INSERT) {
=======
    const ::p4::v1::Update& static_entry) {
  ::util::Status entry_status = ::util::OkStatus();
  if (static_entry.type() != ::p4::v1::Update::INSERT) {
>>>>>>> d387e187
    ::util::Status bad_type_status =
        MAKE_ERROR(ERR_INTERNAL)
        << "P4PipelineConfig static table entry has unexpected type: "
        << static_entry.ShortDebugString();
    APPEND_STATUS_IF_ERROR(entry_status, bad_type_status);
  }

  if (!static_entry.entity().has_table_entry()) {
    ::util::Status no_table_status =
        MAKE_ERROR(ERR_INTERNAL)
        << "P4PipelineConfig static table entry entity has no TableEntry: "
        << static_entry.ShortDebugString();
    APPEND_STATUS_IF_ERROR(entry_status, no_table_status);
    return entry_status;  // Nothing more to do if TableEntry is missing.
  }

<<<<<<< HEAD
  const p4::v1::TableEntry& table_entry = static_entry.entity().table_entry();
=======
  const ::p4::v1::TableEntry& table_entry = static_entry.entity().table_entry();
>>>>>>> d387e187
  bool table_found = false;
  for (const auto& p4_table : p4_info_.tables()) {
    if (table_entry.table_id() == p4_table.preamble().id()) {
      table_found = true;

      // Although table_entry.match_size() == 0 is generally valid to update
      // the table's default action, that should not be happening with static
      // table entries.
      if (table_entry.match_size() != p4_table.match_fields_size()) {
        ::util::Status match_size_status =
            MAKE_ERROR(ERR_INTERNAL)
            << "P4PipelineConfig static table entry has "
            << table_entry.match_size() << " match fields.  P4Info expects "
            << p4_table.match_fields_size() << " match fields: "
            << table_entry.ShortDebugString();
        APPEND_STATUS_IF_ERROR(entry_status, match_size_status);
      }
      // TODO: More things that could be verified:
      //  1) The field IDs in table_entry.match() could be checked.
      //  2) The table_entry.action() value can be verified.
      // Since both of these items have many possible valid combinations, the
      // easiest way to do them both would be to create a new
      // P4PerDeviceTableManager and call MapFlowEntry to see if it succeeds.
      // Since P4PerDeviceTableManager uses a P4ConfigVerifier to assist with
      // VerifyForwardingPipelineConfig, any attempt to verify with MapFlowEntry
      // needs to be careful to avoid potential infinite recursion.
      break;
    }
  }

  if (!table_found) {
    ::util::Status no_table_status =
        MAKE_ERROR(ERR_INTERNAL)
        << "P4PipelineConfig static table entry table_id is not in P4Info: "
        << table_entry.ShortDebugString();
    APPEND_STATUS_IF_ERROR(entry_status, no_table_status);
  }

  return entry_status;
}

::util::Status P4ConfigVerifier::VerifyMatchField(
    const ::p4::config::v1::MatchField& match_field,
    const std::string& table_name) {
  // Every P4 table match_field needs a p4_pipeline_config_ field descriptor.
  const std::string& field_name = match_field.name();
  auto field_descriptor_status = GetFieldDescriptor(field_name, table_name);
  RETURN_IF_ERROR(field_descriptor_status.status());

  // The field descriptor should contain a known field type.
  auto field_descriptor = field_descriptor_status.ValueOrDie();
  if (!VerifyKnownFieldType(*field_descriptor)) {
    const std::string message = absl::Substitute(
        "P4 match field $0 in table $1 has an unspecified field type",
        field_name.c_str(), table_name.c_str());
    RETURN_IF_ERROR(FilterError(message, FLAGS_match_field_error_level));
  }

  // The field's match type should have a corresponding field descriptor
  // conversion.
  if (match_field.match_type() != ::p4::config::v1::MatchField::UNSPECIFIED) {
    bool match_ok = false;
    for (const auto& conversion : field_descriptor->valid_conversions()) {
      if (match_field.match_type() == conversion.match_type()) {
        match_ok = true;
        break;
      }
    }
    if (!match_ok) {
      return MAKE_ERROR(ERR_INTERNAL)
             << "P4PipelineConfig descriptor for match field " << field_name
             << " in P4 table " << table_name << " has no conversion entry for"
             << " match type "
             << ::p4::config::v1::MatchField_MatchType_Name(
<<<<<<< HEAD
                 match_field.match_type());
=======
                    match_field.match_type());
>>>>>>> d387e187
    }
  }

  return ::util::OkStatus();
}

::util::Status P4ConfigVerifier::VerifyActionDescriptor(
    const P4ActionDescriptor& action_descriptor,
    const std::string& action_name, bool check_action_redirects) {
  ::util::Status action_status = ::util::OkStatus();
  for (const auto& assignment : action_descriptor.assignments()) {
    ::util::Status assign_status =
        VerifyActionInstructions(assignment, action_name);
    APPEND_STATUS_IF_ERROR(action_status, assign_status);
  }

  if (check_action_redirects) {
    APPEND_STATUS_IF_ERROR(action_status, VerifyInternalActionLinks(
        action_descriptor, action_name));
  }

  return action_status;
}

::util::Status P4ConfigVerifier::VerifyInternalAction(
    const P4ActionDescriptor& action_descriptor,
    const std::string& action_name) {
  ::util::Status action_status = ::util::OkStatus();
  if (action_descriptor.action_redirects_size() != 0) {
    ::util::Status redirects_status =
        MAKE_ERROR(ERR_INTERNAL)
        << "P4PipelineConfig internal action entry " << action_name
        << " has unexpected redirects to other actions: "
        << action_descriptor.ShortDebugString();
    APPEND_STATUS_IF_ERROR(action_status, redirects_status);
  }

  // The third parameter is false since internal actions aren't allowed to
  // have links to other actions, as verified above.
  APPEND_STATUS_IF_ERROR(action_status, VerifyActionDescriptor(
      action_descriptor, action_name, false));

  return action_status;
}

::util::Status P4ConfigVerifier::VerifyActionInstructions(
    const P4ActionDescriptor::P4ActionInstructions& instructions,
    const std::string& action_name) {
  ::util::Status action_status = ::util::OkStatus();

  // Instructions with assignments to headers and header fields are verified.
  // Simple action primitives are ignored.
  // TODO(teverman): This code currently recognizes both the new singleton
  // destination_field_name as well as the deprecating repeated
  // destination_field_names.  Remove the latter when the transition is
  // complete.
  std::string destination_field_name = instructions.destination_field_name();
  if (destination_field_name.empty() &&
      instructions.destination_field_names_size() == 1) {
    destination_field_name = instructions.destination_field_names(0);
  }
  if (instructions.destination_field_names_size() > 1 ||
      (destination_field_name.empty() && instructions.primitives_size() == 0)) {
    return MAKE_ERROR(ERR_INTERNAL)
           << "P4PipelineConfig has unexpected assignment in descriptor for "
           << "action " << action_name << ": "
           << instructions.ShortDebugString();
  }
  if (!destination_field_name.empty()) {
    if (instructions.assigned_value().source_value_case() ==
        P4AssignSourceValue::kSourceHeaderName) {
      auto header_assign_status = VerifyHeaderAssignment();
      APPEND_STATUS_IF_ERROR(action_status, header_assign_status);
    } else {
      auto field_assign_status = VerifyFieldAssignment(
          destination_field_name,
          instructions.assigned_value(), action_name);
      APPEND_STATUS_IF_ERROR(action_status, field_assign_status);
    }
  }

  return action_status;
}

::util::Status P4ConfigVerifier::VerifyInternalActionLinks(
    const P4ActionDescriptor& action_descriptor,
    const std::string& action_name) {
  ::util::Status link_status = ::util::OkStatus();

  // If the action redirects to any internal actions, the internal action's
  // descriptor needs to be present in the table map.
  for (const auto& action_redirect : action_descriptor.action_redirects()) {
    for (const auto& internal_link : action_redirect.internal_links()) {
      auto internal_action_status = GetInternalActionDescriptor(
          internal_link.internal_action_name(), action_name);
      APPEND_STATUS_IF_ERROR(link_status, internal_action_status.status());

      // If the internal_link is qualified by any specific applied tables,
      // those tables should exist.
      for (const auto& applied_table : internal_link.applied_tables()) {
        APPEND_STATUS_IF_ERROR(link_status, GetTableMapValueWithDescriptorCase(
            p4_pipeline_config_, applied_table,
            P4TableMapValue::kTableDescriptor,
            internal_link.internal_action_name()).status());
      }
    }
  }

  return link_status;
}

::util::Status P4ConfigVerifier::VerifyHeaderAssignment() {
  // TODO:  Implement this function.  The table map now has header
  // descriptors, so one should exist for the source and the destination.
  return ::util::OkStatus();
}

::util::Status P4ConfigVerifier::VerifyFieldAssignment(
    const std::string& destination_field,
    const P4AssignSourceValue& source_value, const std::string& action_name) {
  ::util::Status assignment_status = ::util::OkStatus();

  // The destination field should always have a p4_pipeline_config_ field
  // descriptor.  The descriptor does not need a known field type.  Destination
  // fields are sometimes unused in the P4 program, so field types only need
  // to be enforced when a field is used on the right side of an assignment
  // or as a match key.
  auto destination_field_status =
      GetFieldDescriptor(destination_field, action_name);
  APPEND_STATUS_IF_ERROR(assignment_status, destination_field_status.status());

  // When the assignment source is another field, the field descriptor must
  // exist, and it must contain a known field type.  Constants and action
  // parameters do not need any extra verification when used as an assignment
  // source.
  // TODO: One possible exception is "local_metadata.l3_class_id",
  // which is assigned in a P4 action but never referenced elsewhere in the
  // P4 program.  It is, however, needed by the switch stack, so a way is
  // needed to handle metadata that communicates data to the switch stack
  // vs. metadata that is simply unused in a particular role.
  if (source_value.source_value_case() !=
      P4AssignSourceValue::kSourceFieldName) {
    return assignment_status;
  }

  // Source header fields must always refer to a valid field descriptor
  // with a known field type.
  const std::string& source_field = source_value.source_field_name();
  auto source_field_status = GetFieldDescriptor(source_field, action_name);
  if (source_field_status.ok()) {
    auto field_descriptor = source_field_status.ValueOrDie();
    if (!VerifyKnownFieldType(*field_descriptor)) {
      const std::string message = absl::Substitute(
        "P4 field $0 in action $1 has an unspecified field type",
        source_field.c_str(), action_name.c_str());
      APPEND_STATUS_IF_ERROR(assignment_status, FilterError(
          message, FLAGS_action_field_error_level));
    }
  } else {
    APPEND_STATUS_IF_ERROR(assignment_status, source_field_status.status());
  }

  return assignment_status;
}

bool P4ConfigVerifier::VerifyKnownFieldType(
    const P4FieldDescriptor& descriptor) {
  return !(descriptor.type() == P4_FIELD_TYPE_UNKNOWN ||
           descriptor.type() == P4_FIELD_TYPE_ANNOTATED);
}

::util::StatusOr<const P4FieldDescriptor*> P4ConfigVerifier::GetFieldDescriptor(
    const std::string& field_name, const std::string& log_object) {
  auto descriptor_status = GetTableMapValueWithDescriptorCase(
      p4_pipeline_config_, field_name,
      P4TableMapValue::kFieldDescriptor, log_object);
  RETURN_IF_ERROR(descriptor_status.status());

  return &descriptor_status.ValueOrDie()->field_descriptor();
}

::util::StatusOr<const P4ActionDescriptor*>
P4ConfigVerifier::GetInternalActionDescriptor(
    const std::string& internal_action_name, const std::string& log_object) {
  auto descriptor_status = GetTableMapValueWithDescriptorCase(
      p4_pipeline_config_, internal_action_name,
      P4TableMapValue::kInternalAction, log_object);
  RETURN_IF_ERROR(descriptor_status.status());

  return &descriptor_status.ValueOrDie()->internal_action();
}

::util::Status P4ConfigVerifier::FilterError(
    const std::string& message, const std::string& filter_level) {
  if (filter_level == "error") {
    return MAKE_ERROR(ERR_INTERNAL) << message;
  } else if (filter_level == "warn") {
    LOG(WARNING) << message;
  } else if (filter_level == "vlog") {
    VLOG(1) << message;
  }
  return ::util::OkStatus();
}

}  // namespace hal
}  // namespace stratum<|MERGE_RESOLUTION|>--- conflicted
+++ resolved
@@ -105,13 +105,8 @@
 
   // VerifyAndCompare accepts unchanged static entries or addition of new
   // static entries.  Static entry deletions and modifications require reboot.
-<<<<<<< HEAD
-  p4::v1::WriteRequest delete_request;
-  p4::v1::WriteRequest modify_request;
-=======
   ::p4::v1::WriteRequest delete_request;
   ::p4::v1::WriteRequest modify_request;
->>>>>>> d387e187
   P4WriteRequestDiffer static_entry_differ(
       old_p4_pipeline_config.static_table_entries(),
       p4_pipeline_config_.static_table_entries());
@@ -196,15 +191,9 @@
 }
 
 ::util::Status P4ConfigVerifier::VerifyStaticTableEntry(
-<<<<<<< HEAD
-    const p4::v1::Update& static_entry) {
-  ::util::Status entry_status = ::util::OkStatus();
-  if (static_entry.type() != p4::v1::Update::INSERT) {
-=======
     const ::p4::v1::Update& static_entry) {
   ::util::Status entry_status = ::util::OkStatus();
   if (static_entry.type() != ::p4::v1::Update::INSERT) {
->>>>>>> d387e187
     ::util::Status bad_type_status =
         MAKE_ERROR(ERR_INTERNAL)
         << "P4PipelineConfig static table entry has unexpected type: "
@@ -221,11 +210,7 @@
     return entry_status;  // Nothing more to do if TableEntry is missing.
   }
 
-<<<<<<< HEAD
-  const p4::v1::TableEntry& table_entry = static_entry.entity().table_entry();
-=======
   const ::p4::v1::TableEntry& table_entry = static_entry.entity().table_entry();
->>>>>>> d387e187
   bool table_found = false;
   for (const auto& p4_table : p4_info_.tables()) {
     if (table_entry.table_id() == p4_table.preamble().id()) {
@@ -300,11 +285,7 @@
              << " in P4 table " << table_name << " has no conversion entry for"
              << " match type "
              << ::p4::config::v1::MatchField_MatchType_Name(
-<<<<<<< HEAD
-                 match_field.match_type());
-=======
                     match_field.match_type());
->>>>>>> d387e187
     }
   }
 
