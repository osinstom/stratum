// Copyright 2018 Google LLC
//
// Licensed under the Apache License, Version 2.0 (the "License");
// you may not use this file except in compliance with the License.
// You may obtain a copy of the License at
//
//      http://www.apache.org/licenses/LICENSE-2.0
//
// Unless required by applicable law or agreed to in writing, software
// distributed under the License is distributed on an "AS IS" BASIS,
// WITHOUT WARRANTIES OR CONDITIONS OF ANY KIND, either express or implied.
// See the License for the specific language governing permissions and
// limitations under the License.


#include "stratum/hal/lib/common/p4_service.h"

#include <functional>
#include <sstream>  // IWYU pragma: keep

#include "gflags/gflags.h"
<<<<<<< HEAD
=======
#include "google/protobuf/any.pb.h"
#include "google/rpc/code.pb.h"
#include "google/rpc/status.pb.h"
>>>>>>> d387e187
#include "stratum/glue/logging.h"
#include "stratum/glue/status/status_macros.h"
#include "stratum/hal/lib/common/server_writer_wrapper.h"
#include "stratum/lib/channel/channel.h"
#include "stratum/lib/macros.h"
#include "stratum/lib/utils.h"
#include "stratum/public/lib/error.h"
#include "absl/memory/memory.h"
#include "absl/numeric/int128.h"
#include "absl/strings/str_cat.h"
#include "absl/synchronization/mutex.h"
#include "absl/time/time.h"
#include "stratum/glue/gtl/cleanup.h"
#include "stratum/glue/gtl/map_util.h"

DEFINE_string(forwarding_pipeline_configs_file, "",
              "The latest set of verified ForwardingPipelineConfig protos "
              "pushed to the switch. This file is updated whenever "
              "ForwardingPipelineConfig proto for switching node is added or "
              "modified. Default is empty and it is expected to be explicitly "
              "given by flags.");
DEFINE_string(write_req_log_file, "",
              "The log file for all the individual write request updates and "
              "the corresponding result. The format for each line is: "
              "<timestamp>;<node_id>;<update proto>;<status>.  Default is "
              "empty and it is expected to be explicitly given by flags.");
DEFINE_int32(max_num_controllers_per_node, 5,
             "Max number of controllers that can manage a node.");
DEFINE_int32(max_num_controller_connections, 20,
             "Max number of active/inactive streaming connections from outside "
             "controllers (for all of the nodes combined).");

namespace stratum {
namespace hal {

// TODO: This class move possibly big configs in memory. See if there
// is a way to make this more efficient.

P4Service::P4Service(OperationMode mode, SwitchInterface* switch_interface,
                     AuthPolicyChecker* auth_policy_checker,
                     ErrorBuffer* error_buffer)
    : node_id_to_controllers_(),
      connection_ids_(),
      forwarding_pipeline_configs_(nullptr),
      mode_(mode),
      switch_interface_(ABSL_DIE_IF_NULL(switch_interface)),
      auth_policy_checker_(ABSL_DIE_IF_NULL(auth_policy_checker)),
      error_buffer_(ABSL_DIE_IF_NULL(error_buffer)) {}

P4Service::~P4Service() {}

::util::Status P4Service::Setup(bool warmboot) {
  // If we are coupled mode and are coldbooting, we wait for controller to push
  // the forwarding pipeline config. We do not do anything here.
  // TODO: This will be removed when we completely move to
  // standalone mode.
  if (!warmboot && mode_ == OPERATION_MODE_COUPLED) {
    LOG(INFO) << "Skipped pushing the saved forwarding pipeline config(s) in "
              << "coupled mode when coldbooting.";
    return ::util::OkStatus();
  }

  return PushSavedForwardingPipelineConfigs(warmboot);
}

::util::Status P4Service::Teardown() {
  {
    absl::WriterMutexLock l(&controller_lock_);
    node_id_to_controllers_.clear();
    connection_ids_.clear();
  }
  {
    absl::WriterMutexLock l(&packet_in_thread_lock_);
    // Unregister writers and close PacketIn Channels.
    for (const auto& pair : packet_in_channels_) {
      auto status =
          switch_interface_->UnregisterPacketReceiveWriter(pair.first);
      if (!status.ok()) {
        LOG(ERROR) << status;
      }
      pair.second->Close();
    }
    packet_in_channels_.clear();
    // Join threads.
    for (const auto& tid : packet_in_reader_tids_) {
      int ret = pthread_join(tid, nullptr);
      if (ret) {
        LOG(ERROR) << "Failed to join thread " << tid << " with error " << ret
                   << ".";
      }
    }
  }
  {
    absl::WriterMutexLock l(&config_lock_);
    forwarding_pipeline_configs_ = nullptr;
  }

  return ::util::OkStatus();
}

::util::Status P4Service::PushSavedForwardingPipelineConfigs(bool warmboot) {
  // Try to read the saved forwarding pipeline configs for all the nodes and
  // push them to the nodes.
  LOG(INFO) << "Pushing the saved forwarding pipeline configs read from "
            << FLAGS_forwarding_pipeline_configs_file << "...";
  absl::WriterMutexLock l(&config_lock_);
  ForwardingPipelineConfigs configs;
  ::util::Status status =
      ReadProtoFromTextFile(FLAGS_forwarding_pipeline_configs_file, &configs);
  if (!status.ok()) {
    if (!warmboot && status.error_code() == ERR_FILE_NOT_FOUND) {
      // Not a critical error. If coldboot, we don't even return error.
      LOG(WARNING) << "No saved forwarding pipeline config found at "
                   << FLAGS_forwarding_pipeline_configs_file
                   << ". This is normal when the switch is just installed and "
                   << "no master controller is connected yet.";
      return ::util::OkStatus();
    }
    error_buffer_->AddError(
        status,
        "Could not read the saved forwarding pipeline configs: ", GTL_LOC);
    return status;
  }
  if (configs.node_id_to_config_size() == 0) {
    LOG(WARNING) << "Empty forwarding pipeline configs file: "
                 << FLAGS_forwarding_pipeline_configs_file << ".";
    return ::util::OkStatus();
  }

  // Push the forwarding pipeline config for all the nodes we know about. Push
  // the config to hardware only if it is a coldboot setup.
  forwarding_pipeline_configs_ = absl::make_unique<ForwardingPipelineConfigs>();
  if (!warmboot) {
    for (const auto& e : configs.node_id_to_config()) {
      ::util::Status error =
          switch_interface_->PushForwardingPipelineConfig(e.first, e.second);
      if (!error.ok()) {
        error_buffer_->AddError(
            error,
            absl::StrCat("Failed to push the saved forwarding pipeline configs "
                         "for node ",
                         e.first, ": "),
            GTL_LOC);
        APPEND_STATUS_IF_ERROR(status, error);
      } else {
        (*forwarding_pipeline_configs_->mutable_node_id_to_config())[e.first] =
            e.second;
      }
    }
  } else {
    // In the case of warmboot, the assumption is that the configs saved into
    // file are the latest configs which were already pushed to one or more
    // nodes.
    *forwarding_pipeline_configs_ = configs;
  }

  return status;
}

namespace {

// TODO: This needs to be changed later per p4 runtime error reporting scheme.
::grpc::Status ToGrpcStatus(const ::util::Status& status,
                            const std::vector<::util::Status>& details) {
  // We need to create a ::google::rpc::Status and populate it with all the
  // details, then convert it to ::grpc::Status.
  ::google::rpc::Status from;
  if (!status.ok()) {
    from.set_code(ToGoogleRpcCode(status.CanonicalCode()));
    from.set_message(status.error_message());
    // Add individual errors only when the top level error code is not OK.
    for (const auto& detail : details) {
      // Each individual detail is converted to another ::google::rpc::Status,
      // which is then serialized as one proto any in 'from' message above.
      ::google::rpc::Status error;
      if (!detail.ok()) {
        error.set_code(ToGoogleRpcCode(detail.CanonicalCode()));
        error.set_message(detail.error_message());
      } else {
        error.set_code(::google::rpc::OK);
      }
      from.add_details()->PackFrom(error);
    }
  } else {
    from.set_code(::google::rpc::OK);
  }

  return ::grpc::Status(ToGrpcCode(from.code()), from.message(),
                        from.SerializeAsString());
}

// Helper to facilitate logging the write requests to the desired log file.
void LogWriteRequest(uint64 node_id, const ::p4::v1::WriteRequest& req,
                     const std::vector<::util::Status>& results,
                     const absl::Time timestamp) {
  if (results.size() != req.updates_size()) {
    LOG(ERROR) << "Size mismatch: " << results.size()
               << " != " << req.updates_size() << ". Did not log anything!";
    return;
  }
  std::string msg = "";
  std::string ts =
      absl::FormatTime("%Y-%m-%d %H:%M:%E6S", timestamp, absl::LocalTimeZone());
  for (size_t i = 0; i < results.size(); ++i) {
    absl::StrAppend(&msg, ts, ";", node_id, ";",
                    req.updates(i).ShortDebugString(), ";",
                    results[i].error_message(), "\n");
  }
  ::util::Status status =
      WriteStringToFile(msg, FLAGS_write_req_log_file, /*append=*/true);
  if (!status.ok()) {
    LOG_EVERY_N(ERROR, 50) << "Failed to log the write request: "
                           << status.error_message();
  }
}

}  // namespace

::grpc::Status P4Service::Write(::grpc::ServerContext* context,
                                const ::p4::v1::WriteRequest* req,
                                ::p4::v1::WriteResponse* resp) {
  RETURN_IF_NOT_AUTHORIZED(auth_policy_checker_, P4Service, Write, context);

  if (!req->updates_size()) return ::grpc::Status::OK;  // Nothing to do.

  // device_id is nothing but the node_id specified in the config for the node.
  uint64 node_id = req->device_id();
  if (node_id == 0) {
    return ::grpc::Status(::grpc::StatusCode::INVALID_ARGUMENT,
                          "Invalid device ID.");
  }

  // Require valid election_id for Write.
  absl::uint128 election_id =
      absl::MakeUint128(req->election_id().high(), req->election_id().low());
  if (election_id == 0) {
    return ::grpc::Status(::grpc::StatusCode::INVALID_ARGUMENT,
                          "Invalid election ID.");
  }

  // Make sure this node already has a master controller and the given
  // election_id and the uri of the client matches those of the master.
  if (!IsWritePermitted(node_id, election_id, context->peer())) {
    return ::grpc::Status(::grpc::StatusCode::PERMISSION_DENIED,
                          "Write from non-master is not permitted.");
  }

  std::vector<::util::Status> results = {};
  absl::Time timestamp = absl::Now();
  ::util::Status status =
      switch_interface_->WriteForwardingEntries(*req, &results);
  if (!status.ok()) {
    LOG(ERROR) << "Failed to write forwarding entries to node " << node_id
               << ": " << status.error_message();
  }

  // Log debug info for future debugging.
  LogWriteRequest(node_id, *req, results, timestamp);

  return ToGrpcStatus(status, results);
}

::grpc::Status P4Service::Read(
    ::grpc::ServerContext* context, const ::p4::v1::ReadRequest* req,
    ::grpc::ServerWriter<::p4::v1::ReadResponse>* writer) {
  RETURN_IF_NOT_AUTHORIZED(auth_policy_checker_, P4Service, Read, context);

  if (!req->entities_size()) return ::grpc::Status::OK;
  if (req->device_id() == 0) {
    return ::grpc::Status(::grpc::StatusCode::INVALID_ARGUMENT,
                          "Invalid device ID.");
  }

  ServerWriterWrapper<::p4::v1::ReadResponse> wrapper(writer);
  std::vector<::util::Status> details = {};
  ::util::Status status =
      switch_interface_->ReadForwardingEntries(*req, &wrapper, &details);
  if (!status.ok()) {
    LOG(ERROR) << "Failed to read forwarding entries from node "
               << req->device_id() << ": " << status.error_message();
  }

  return ToGrpcStatus(status, details);
}

::grpc::Status P4Service::SetForwardingPipelineConfig(
    ::grpc::ServerContext* context,
    const ::p4::v1::SetForwardingPipelineConfigRequest* req,
    ::p4::v1::SetForwardingPipelineConfigResponse* resp) {
  RETURN_IF_NOT_AUTHORIZED(auth_policy_checker_, P4Service,
                           SetForwardingPipelineConfig, context);

  // device_id is nothing but the node_id specified in the config for the node.
  uint64 node_id = req->device_id();
  if (node_id == 0) {
    return ::grpc::Status(::grpc::StatusCode::INVALID_ARGUMENT,
                          "Invalid device ID.");
  }

  ::util::Status status = ::util::OkStatus();
  switch (req->action()) {
    case ::p4::v1::SetForwardingPipelineConfigRequest::VERIFY:
      APPEND_STATUS_IF_ERROR(status,
                             switch_interface_->VerifyForwardingPipelineConfig(
                                 node_id, req->config()));
      break;
    case ::p4::v1::SetForwardingPipelineConfigRequest::VERIFY_AND_COMMIT: {
      // We need valid election ID for commit.
      absl::uint128 election_id = absl::MakeUint128(req->election_id().high(),
                                                    req->election_id().low());
      if (election_id == 0) {
        return ::grpc::Status(
            ::grpc::StatusCode::INVALID_ARGUMENT,
            absl::StrCat("Invalid election ID for node ", node_id, "."));
      }
      // Make sure this node already has a master controller and the given
      // election_id and the uri of the client matches those of the master.
      if (!IsWritePermitted(node_id, election_id, context->peer())) {
        return ::grpc::Status(
            ::grpc::StatusCode::PERMISSION_DENIED,
            absl::StrCat("SetForwardingPipelineConfig from non-master is not "
                         "permitted for node ",
                         node_id, "."));
      }

      absl::WriterMutexLock l(&config_lock_);
      // configs_to_save_in_file will have a copy of the configs that will be
      // saved in file at the end. Note that this copy may NOT be the same as
      // forwarding_pipeline_configs_.
      ForwardingPipelineConfigs configs_to_save_in_file;
      if (forwarding_pipeline_configs_ != nullptr) {
        configs_to_save_in_file = *forwarding_pipeline_configs_;
      } else {
        forwarding_pipeline_configs_ =
            absl::make_unique<ForwardingPipelineConfigs>();
      }
      ::util::Status error = switch_interface_->PushForwardingPipelineConfig(
          node_id, req->config());
      APPEND_STATUS_IF_ERROR(status, error);
      // If the config push was successful or reported reboot required, save
      // the config in file. But only mutate the internal copy if we status
      // was OK.
      if (error.ok() || error.error_code() == ERR_REBOOT_REQUIRED) {
        (*configs_to_save_in_file.mutable_node_id_to_config())[node_id] =
            req->config();
        APPEND_STATUS_IF_ERROR(
            status,
            WriteProtoToTextFile(configs_to_save_in_file,
                                 FLAGS_forwarding_pipeline_configs_file));
      }
      if (error.ok()) {
        (*forwarding_pipeline_configs_->mutable_node_id_to_config())[node_id] =
            req->config();
      }
      break;
    }
    default:
      return ::grpc::Status(
          ::grpc::StatusCode::INVALID_ARGUMENT,
          absl::StrCat("Invalid action passed for node ", node_id, "."));
  }

  if (!status.ok()) {
    error_buffer_->AddError(
        status,
        absl::StrCat("Failed to set forwarding pipeline config for node ",
                     node_id, ": "),
        GTL_LOC);
    return ::grpc::Status(ToGrpcCode(status.CanonicalCode()),
                          status.error_message());
  }

  return ::grpc::Status::OK;
}

::grpc::Status P4Service::GetForwardingPipelineConfig(
    ::grpc::ServerContext* context,
    const ::p4::v1::GetForwardingPipelineConfigRequest* req,
    ::p4::v1::GetForwardingPipelineConfigResponse* resp) {
  RETURN_IF_NOT_AUTHORIZED(auth_policy_checker_, P4Service,
                           GetForwardingPipelineConfig, context);

  // device_id is nothing but the node_id specified in the config for the node.
  uint64 node_id = req->device_id();
  if (node_id == 0) {
    return ::grpc::Status(::grpc::StatusCode::INVALID_ARGUMENT,
                          "Invalid device ID.");
  }

  absl::ReaderMutexLock l(&config_lock_);
  if (forwarding_pipeline_configs_ == nullptr ||
      forwarding_pipeline_configs_->node_id_to_config_size() == 0) {
    return ::grpc::Status(::grpc::StatusCode::FAILED_PRECONDITION,
                          "No valid forwarding pipeline config has been pushed "
                          "for any node so far.");
  }
  auto it = forwarding_pipeline_configs_->node_id_to_config().find(node_id);
  if (it == forwarding_pipeline_configs_->node_id_to_config().end()) {
    return ::grpc::Status(::grpc::StatusCode::FAILED_PRECONDITION,
                          absl::StrCat("Invalid node id or no valid forwarding "
                                       "pipeline config has been pushed for "
                                       "node ",
                                       node_id, " yet."));
  }
  *resp->mutable_config() = it->second;

  return ::grpc::Status::OK;
}

::grpc::Status P4Service::StreamChannel(
    ::grpc::ServerContext* context, ServerStreamChannelReaderWriter* stream) {
  RETURN_IF_NOT_AUTHORIZED(auth_policy_checker_, P4Service, StreamChannel,
                           context);

  // Here are the rules:
  // 1- When a client (aka controller) connects for the first time, we do not do
  //    anything until a MasterArbitrationUpdate proto is received.
  // 2- After MasterArbitrationUpdate is received at any time (we can receive
  //    this many time), the controller becomes/stays master or slave.
  // 3- At any point of time, only the master stream is capable of sending
  //    and receiving packets.

  // First thing to do is to find a new ID for this connection.
  auto ret = FindNewConnectionId();
  if (!ret.ok()) {
    return ::grpc::Status(ToGrpcCode(ret.status().CanonicalCode()),
                          ret.status().error_message());
  }
  uint64 connection_id = ret.ValueOrDie();

  // The ID of the node this stream channel corresponds to. This is MUST NOT
  // change after it is set for the first time.
  uint64 node_id = 0;

  // The cleanup object. Will call RemoveController() upon exit.
  auto cleaner = gtl::MakeCleanup([this, &node_id, &connection_id]() {
    this->RemoveController(node_id, connection_id);
  });

  ::p4::v1::StreamMessageRequest req;
  while (stream->Read(&req)) {
    switch (req.update_case()) {
      case ::p4::v1::StreamMessageRequest::kArbitration: {
        if (req.arbitration().device_id() == 0) {
          return ::grpc::Status(::grpc::StatusCode::INVALID_ARGUMENT,
                                "Invalid node (aka device) ID.");
        } else if (node_id == 0) {
          node_id = req.arbitration().device_id();
        } else if (node_id != req.arbitration().device_id()) {
          std::stringstream ss;
          ss << "Node (aka device) ID for this stream has changed. Was "
             << node_id << ", now is " << req.arbitration().device_id() << ".";
          return ::grpc::Status(::grpc::StatusCode::INVALID_ARGUMENT, ss.str());
        }
        absl::uint128 election_id =
            absl::MakeUint128(req.arbitration().election_id().high(),
                              req.arbitration().election_id().low());
        if (election_id == 0) {
          return ::grpc::Status(::grpc::StatusCode::INVALID_ARGUMENT,
                                "Invalid election ID.");
        }
        // Try to add the controller to controllers_.
        auto status = AddOrModifyController(node_id, connection_id, election_id,
                                            context->peer(), stream);
        if (!status.ok()) {
          return ::grpc::Status(ToGrpcCode(status.CanonicalCode()),
                                status.error_message());
        }
        break;
      }
      case ::p4::v1::StreamMessageRequest::kPacket: {
        // If this stream is not the master stream do not do anything.
        if (!IsMasterController(node_id, connection_id)) break;
        // If master, try to transmit the packet. No error reporting.
        ::util::Status status =
            switch_interface_->TransmitPacket(node_id, req.packet());
        if (!status.ok()) {
          LOG_EVERY_N(INFO, 500) << "Failed to transmit packet: " << status;
        }
        break;
      }
<<<<<<< HEAD
=======
      case ::p4::v1::StreamMessageRequest::kDigestAck:
>>>>>>> d387e187
      case ::p4::v1::StreamMessageRequest::UPDATE_NOT_SET:
        return ::grpc::Status(::grpc::StatusCode::INVALID_ARGUMENT,
                              "Need to specify either arbitration or packet.");
        break;
    }
  }

  return ::grpc::Status::OK;
}

::util::StatusOr<uint64> P4Service::FindNewConnectionId() {
  absl::WriterMutexLock l(&controller_lock_);
  if (static_cast<int>(connection_ids_.size()) >=
      FLAGS_max_num_controller_connections) {
    return MAKE_ERROR(ERR_NO_RESOURCE)
           << "Can have max " << FLAGS_max_num_controller_connections
           << " active/inactive streams for all the node.";
  }
  uint64 max_connection_id =
      connection_ids_.empty() ? 0 : *connection_ids_.end();
  for (uint64 i = 1; i <= max_connection_id + 1; ++i) {
    if (!connection_ids_.count(i)) {
      connection_ids_.insert(i);
      return i;
    }
  }
  return 0;
}

::util::Status P4Service::AddOrModifyController(
    uint64 node_id, uint64 connection_id, absl::uint128 election_id,
    const std::string& uri, ServerStreamChannelReaderWriter* stream) {
  // To be called by all the threads handling controller connections.
  absl::WriterMutexLock l(&controller_lock_);
  auto it = node_id_to_controllers_.find(node_id);
  if (it == node_id_to_controllers_.end()) {
    absl::WriterMutexLock l(&packet_in_thread_lock_);
    // This is the first time we are hearing about this node. Lets try to add
    // an RX packet writer for it. If the node_id is invalid, registration will
    // fail.
    std::shared_ptr<Channel<::p4::v1::PacketIn>> channel =
        Channel<::p4::v1::PacketIn>::Create(128);
    // Create the writer and register with the SwitchInterface.
    auto writer = std::make_shared<ChannelWriterWrapper<::p4::v1::PacketIn>>(
        ChannelWriter<::p4::v1::PacketIn>::Create(channel));
    RETURN_IF_ERROR(
        switch_interface_->RegisterPacketReceiveWriter(node_id, writer));
    // Create the reader and pass it to a new thread.
    auto reader = ChannelReader<::p4::v1::PacketIn>::Create(channel);
    pthread_t tid = 0;
    int ret = pthread_create(
        &tid, nullptr, PacketReceiveThreadFunc,
        new ReaderArgs<::p4::v1::PacketIn>{this, std::move(reader), node_id});
    if (ret) {
      // Clean up state and return error.
      RETURN_IF_ERROR(
          switch_interface_->UnregisterPacketReceiveWriter(node_id));
      return MAKE_ERROR(ERR_INTERNAL)
             << "Failed to create packet-in receiver thread for node "
             << node_id << " with error " << ret << ".";
    }
    // Store Channel and tid for Teardown().
    packet_in_reader_tids_.push_back(tid);
    packet_in_channels_[node_id] = channel;
    node_id_to_controllers_[node_id] = {};
    it = node_id_to_controllers_.find(node_id);
  }

  // Need to see if this controller was master before we process this new
  // request.
  bool was_master = (!it->second.empty() &&
                     connection_id == it->second.begin()->connection_id());

  // Need to check we do not go beyond the max number of connections per node.
  if (static_cast<int>(it->second.size()) >=
      FLAGS_max_num_controllers_per_node) {
    return MAKE_ERROR(ERR_NO_RESOURCE)
           << "Cannot have more than " << FLAGS_max_num_controllers_per_node
           << " controllers for node (aka device) with ID " << node_id << ".";
  }

  // Next see if this is a new controller for this node, or this is an existing
  // one. If there exist a controller with this connection_id remove it first.
  auto cont = std::find_if(
      it->second.begin(), it->second.end(),
      [=](const Controller& c) { return c.connection_id() == connection_id; });
  if (cont != it->second.end()) {
    it->second.erase(cont);
  }

  // Now add the controller to the set of controllers for this node. The add
  // will possibly lead to a new master.
  Controller controller(connection_id, election_id, uri, stream);
  it->second.insert(controller);

  // Find the most updated master. Also find out if this controller is master
  // after this new Controller instance was inserted.
  auto master = it->second.begin();  // points to master
  bool is_master = (election_id == master->election_id());

  // Now we need to do the following:
  // - If this new controller is master (no matter if it was a master before
  //   or not), we need to send its election_id to all connected controllers
  //   for this node. The arbitration token sent back to all the connected
  //   controllers will have OK status for the master and non-OK for slaves.
  // - The controller was master but it is not master now, this means a master
  //   change. We need to notify all connected controllers in this case as well.
  // - If this new controller is not master now and it was not master before,
  //   we just need to send the arbitration token with non-OK status to this
  //   controller.
  ::p4::v1::StreamMessageResponse resp;
  resp.mutable_arbitration()->set_device_id(node_id);
  resp.mutable_arbitration()->mutable_election_id()->set_high(
      master->election_id_high());
  resp.mutable_arbitration()->mutable_election_id()->set_low(
      master->election_id_low());
  if (is_master || was_master) {
    resp.mutable_arbitration()->mutable_status()->set_code(::google::rpc::OK);
    for (const auto& c : it->second) {
      if (!c.stream()->Write(resp)) {
        return MAKE_ERROR(ERR_INTERNAL)
               << "Failed to write to a stream for node " << node_id << ".";
      }
      // For non masters.
      resp.mutable_arbitration()->mutable_status()->set_code(
          ::google::rpc::ALREADY_EXISTS);
      resp.mutable_arbitration()->mutable_status()->set_message(
          "You are not my master!");
    }
  } else {
    resp.mutable_arbitration()->mutable_status()->set_code(
        ::google::rpc::ALREADY_EXISTS);
    resp.mutable_arbitration()->mutable_status()->set_message(
        "You are not my master!");
    if (!stream->Write(resp)) {
      return MAKE_ERROR(ERR_INTERNAL)
             << "Failed to write to a stream for node " << node_id << ".";
    }
  }

  LOG(INFO) << "Controller " << controller.Name() << " is connected as "
            << (is_master ? "MASTER" : "SLAVE")
            << " for node (aka device) with ID " << node_id << ".";

  return ::util::OkStatus();
}

void P4Service::RemoveController(uint64 node_id, uint64 connection_id) {
  absl::WriterMutexLock l(&controller_lock_);
  connection_ids_.erase(connection_id);
  auto it = node_id_to_controllers_.find(node_id);
  if (it == node_id_to_controllers_.end()) return;
  auto controller = std::find_if(
      it->second.begin(), it->second.end(),
      [=](const Controller& c) { return c.connection_id() == connection_id; });
  if (controller != it->second.end()) {
    // Need to see if we are removing a master. Removing a master means
    // mastership change.
    bool is_master =
        controller->connection_id() == it->second.begin()->connection_id();
    // Get the name of the controller before removing it for logging purposes.
    std::string name = controller->Name();
    it->second.erase(controller);
    // Log the transition. Very useful for debugging. Also if there was a change
    // in mastership, let all other controller know.
    if (is_master) {
      if (it->second.empty()) {
        LOG(INFO) << "Controller " << name << " which was MASTER for node "
                  << "(aka device) with ID " << node_id
                  << " is disconnected. The node is "
                  << "now orphan :(";
      } else {
        LOG(INFO) << "Controller " << name << " which was MASTER for node "
                  << "(aka device) with ID " << node_id
                  << " is disconnected. New master is "
                  << it->second.begin()->Name();
        // We need to let all the connected controller know about this
        // mastership change.
        ::p4::v1::StreamMessageResponse resp;
        resp.mutable_arbitration()->set_device_id(node_id);
        resp.mutable_arbitration()->mutable_election_id()->set_high(
            it->second.begin()->election_id_high());
        resp.mutable_arbitration()->mutable_election_id()->set_low(
            it->second.begin()->election_id_low());
        resp.mutable_arbitration()->mutable_status()->set_code(
            ::google::rpc::OK);
        for (const auto& c : it->second) {
          c.stream()->Write(resp);  // Best effort.
          // For non masters.
          resp.mutable_arbitration()->mutable_status()->set_code(
              ::google::rpc::ALREADY_EXISTS);
          resp.mutable_arbitration()->mutable_status()->set_message(
              "You are not my master!");
        }
      }
    } else {
      if (it->second.empty()) {
        LOG(INFO) << "Controller " << name << " which was SLAVE for node "
                  << "(aka device) with ID " << node_id
                  << " is disconnected. The node is now orphan :(";
      } else {
        LOG(INFO) << "Controller " << name << " which was SLAVE for node "
                  << "(aka device) with ID " << node_id << " is disconnected.";
      }
    }
  }
}

bool P4Service::IsWritePermitted(uint64 node_id, absl::uint128 election_id,
                                 const std::string& uri) const {
  absl::ReaderMutexLock l(&controller_lock_);
  auto it = node_id_to_controllers_.find(node_id);
  if (it == node_id_to_controllers_.end() || it->second.empty()) return false;
  // TODO: Find a way to check for uri as well.
  return it->second.begin()->election_id() == election_id;
}

bool P4Service::IsMasterController(uint64 node_id, uint64 connection_id) const {
  absl::ReaderMutexLock l(&controller_lock_);
  auto it = node_id_to_controllers_.find(node_id);
  if (it == node_id_to_controllers_.end() || it->second.empty()) return false;
  return it->second.begin()->connection_id() == connection_id;
}

void* P4Service::PacketReceiveThreadFunc(void* arg) {
  auto* args = reinterpret_cast<ReaderArgs<::p4::v1::PacketIn>*>(arg);
  auto* p4_service = args->p4_service;
  auto node_id = args->node_id;
  auto reader = std::move(args->reader);
  delete args;
  return p4_service->ReceivePackets(node_id, std::move(reader));
}

void* P4Service::ReceivePackets(
    uint64 node_id, std::unique_ptr<ChannelReader<::p4::v1::PacketIn>> reader) {
  do {
    ::p4::v1::PacketIn packet_in;
    // Block on next packet RX from Channel.
    int code = reader->Read(&packet_in, absl::InfiniteDuration()).error_code();
    // Exit if the Channel is closed.
    if (code == ERR_CANCELLED) break;
    // Read should never timeout.
    if (code == ERR_ENTRY_NOT_FOUND) {
      LOG(ERROR) << "Read with infinite timeout failed with ENTRY_NOT_FOUND.";
      continue;
    }
    // Handle PacketIn.
    PacketReceiveHandler(node_id, packet_in);
  } while (true);
  return nullptr;
}

void P4Service::PacketReceiveHandler(uint64 node_id,
                                     const ::p4::v1::PacketIn& packet) {
  // We send the packets only to the master controller stream for this node.
  absl::ReaderMutexLock l(&controller_lock_);
  auto it = node_id_to_controllers_.find(node_id);
  if (it == node_id_to_controllers_.end() || it->second.empty()) return;
  ::p4::v1::StreamMessageResponse resp;
  *resp.mutable_packet() = packet;
  it->second.begin()->stream()->Write(resp);
}

}  // namespace hal
}  // namespace stratum<|MERGE_RESOLUTION|>--- conflicted
+++ resolved
@@ -19,12 +19,9 @@
 #include <sstream>  // IWYU pragma: keep
 
 #include "gflags/gflags.h"
-<<<<<<< HEAD
-=======
 #include "google/protobuf/any.pb.h"
 #include "google/rpc/code.pb.h"
 #include "google/rpc/status.pb.h"
->>>>>>> d387e187
 #include "stratum/glue/logging.h"
 #include "stratum/glue/status/status_macros.h"
 #include "stratum/hal/lib/common/server_writer_wrapper.h"
@@ -506,10 +503,7 @@
         }
         break;
       }
-<<<<<<< HEAD
-=======
       case ::p4::v1::StreamMessageRequest::kDigestAck:
->>>>>>> d387e187
       case ::p4::v1::StreamMessageRequest::UPDATE_NOT_SET:
         return ::grpc::Status(::grpc::StatusCode::INVALID_ARGUMENT,
                               "Need to specify either arbitration or packet.");
